--- conflicted
+++ resolved
@@ -4,7 +4,6 @@
 
 ## Reporting Bugs
 
-<<<<<<< HEAD
 You have found a bug and want to report it? This section will introduce our guidelines for bug reports, by following
 them you help us to understand your report and reproduce the bug.
 
@@ -19,25 +18,13 @@
 questions as you can and be as detailed as possible, this way you will provide us with all the information needed to
 reproduce and fix your issue without needing to ask additional questions.
 
-=======
-## Bug Reports
->>>>>>> 7f0c1bbe
 
 ## Setting up your Development Local Environment
 
 You want to fix a bug or develop a new feature? This section will help you set up your local development environment 
 and make your first build.
 
-<<<<<<< HEAD
 ### Getting the Dependencies
-=======
-You want to fix a bug or develop a new feature?  This section will help you set up your local development environment and
-make your first build.
-
-### Dependencies
-
-Before anything else you will need to get the dependencies.
->>>>>>> 7f0c1bbe
 
 First, install the required system packages:
 
@@ -83,18 +70,13 @@
 cross-compiler installed in 'path/to/your/freestanding-compiler' and
 that the OS image should be 256MB. 
 
-<<<<<<< HEAD
-Now Brokkr is ready to build the OS. This will require sudo privileges to format and mount the OS image. If you are 
-interested, take a look at the 'Manual Build' section to get a better idea what Brokkr does under the hood.
-=======
 > 
 > Following step requires sudo privileges to format the OS image and mount it to copy files over. If you feel 
-> uncomfortable running Brokkr with sudo privileges, take a look at the 'Manual Build' section first to verify what
+> uncomfortable running Brokkr with those privileges, take a look at the 'Manual Build' section first to verify what
 > Brokkr does under hood.
 > 
 
 Now Brokkr is ready to build the OS:
->>>>>>> 7f0c1bbe
 
 ```shell
 ./Brokkr.py build x86_64 debug
@@ -155,22 +137,15 @@
 #### Bootable Image Creation
 
 At this point you should have a `runeKernel.elf` and `runeOS.app`. There are two ways to create the bootable image, the 
-easy way is running the `Build-Image.sh` script from the `Brokkr/` directory:
+easy way is running the `Build-Image.sh` script in the `Brokkr/` directory:
 
 ```shell
 Scripts/Build-Image.sh path/to/runeKernel.elf path/to/runeOS.app your-image-size
 ```
 
-The script requires sudo privileges to use 'mkfs.fat', 'losetup' and 'mount' commands. 
-
-<<<<<<< HEAD
-Alternatively, the help menu of the script documents the steps to create the image in a reproducible manner, so you can 
-create the image with tooling of your choice: 
-=======
-If you do not feel comfortable to run the script with sudo privileges, it is possible to manually create the image. 
-The help menu of the script documents the steps to create the image in a reproducible manner, so you can create the 
-image with tooling of your choice (no sudo privileges required): 
->>>>>>> 7f0c1bbe
+The script requires sudo privileges to use 'mkfs.fat', 'losetup' and 'mount' commands. If you do not want to run it with 
+those privileges, it is possible to manually create the image. Print the scripts help menu (no sudo privileges 
+required): 
 
 ```shell
 Scripts/Build-Image.sh -h
@@ -198,13 +173,8 @@
 ```
 
 Now in `Build/` you should find the `cat.app` file. It needs to be copied over to the `/Apps` directory on the `Data` 
-<<<<<<< HEAD
-partition of your `runeOS.image`. This can either be done manually or the `Install-App.sh` build script can do it 
-automatically. In the `Brokkr/` directory run:
-=======
-partition of your `runeOS.image`. This can either be done manually or the `Install-App.sh` build script
-can do it automatically. In the `Brokkr/` directory run:
->>>>>>> 7f0c1bbe
+partition of your `runeOS.image`. This can either be done manually or the `Brokkr/Scripts/Install-App.sh` build script
+can do it automatically:
 
 ```shell
 Scripts/Install-App.sh path/to/your/runeOS.image path/to/your/cat.app
@@ -224,18 +194,35 @@
 Scripts/Install.sh your-build path/to/your/install-directory path/to/your/runeOS.image path/to/your/runeKernel.elf path/to/your/runeOS.app
 ```
 
-<<<<<<< HEAD
+Now you have a runeOS installation similar to the latest release.
+#### Conclusion
+
 Congrats, you have successfully built and installed runeOS manually!
-=======
-Now you have a runeOS installation similar to the latest release.
-
-#### Conclusion
-
-Congrats, you have successfully built and installed runeOS manually! 
 
 Now you know why Brokkr has been developed, to ease the process of building and installing the OS. 
 
 In fact Brokkr 
 simply runs the same scripts you have just used in the very same order. If you take a look at the `build.settings` file
 in a Brokkr build directory, you should recognize most of the settings.
->>>>>>> 7f0c1bbe
+
+
+runeToolchain Deps
+- sudo apt install build-essential
+- sudo apt install bison flex libgmp3-dev libmpc-dev libmpfr-dev texinfo
+- pip install --user meson
+- sudo apt install ninja-build
+
+1. Install runeToolchain
+2. Add runeToolchain to PATH
+
+
+BUG wrong stack alignment 
+   -> need 16byte
+   -> FIX: compile with '-mincoming-stack-boundary=3'
+
+## Styleguide
+
+### Git Commit Message Styleguide
+### Semantic Versioning
+### C++ Styleguide
+### Python Styleguide